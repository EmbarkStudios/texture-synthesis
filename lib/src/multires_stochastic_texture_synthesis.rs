use rand::{Rng, SeedableRng};
use rand_pcg::Pcg32;
use rstar::RTree;
use std::cmp::max;
use std::sync::atomic::{AtomicUsize, Ordering};
use std::sync::{Mutex, RwLock};

use crate::{img_pyramid::*, unsync::*, CoordinateTransform, Dims, SamplingMethod};

const TILING_BOUNDARY_PERCENTAGE: f32 = 0.05;

#[derive(Debug)]
pub struct GeneratorParams {
    /// How many neighboring pixels each pixel is aware of during the generation
    /// (bigger number -> more global structures are captured).
    pub(crate) nearest_neighbors: u32,
    /// How many random locations will be considered during a pixel resolution
    /// apart from its immediate neighbors (if unsure, keep same as k-neighbors)
    pub(crate) random_sample_locations: u64,
    /// The distribution dispersion used for picking best candidate (controls
    /// the distribution 'tail flatness'). Values close to 0.0 will produce
    /// 'harsh' borders between generated 'chunks'. Values  closer to 1.0 will
    /// produce a smoother gradient on those borders.
    pub(crate) cauchy_dispersion: f32,
    /// The percentage of pixels to be backtracked during each p_stage. Range (0,1).
    pub(crate) p: f32,
    /// Controls the number of backtracking stages. Backtracking prevents 'garbage' generation
    pub(crate) p_stages: i32,
    /// random seed
    pub(crate) seed: u64,
    /// controls the trade-off between guide and example map
    pub(crate) alpha: f32,
    pub(crate) max_thread_count: usize,
    pub(crate) tiling_mode: bool,
}

#[derive(Debug, Default, Clone)]
struct CandidateStruct {
    coord: (SignedCoord2D, MapId), //X, Y, and map_id
    k_neighs: Vec<(SignedCoord2D, MapId)>,
    id: (PatchId, MapId),
}

impl CandidateStruct {
    fn clear(&mut self) {
        self.k_neighs.clear();
    }
}

struct GuidesStruct<'a> {
    pub example_guides: Vec<ImageBuffer<'a>>, // as many as there are examples
    pub target_guide: ImageBuffer<'a>,        //single for final color_map
}

pub(crate) struct GuidesPyramidStruct {
    pub example_guides: Vec<ImagePyramid>, // as many as there are examples
    pub target_guide: ImagePyramid,        //single for final color_map
}

impl GuidesPyramidStruct {
    fn to_guides_struct(&self, level: usize) -> GuidesStruct<'_> {
        let tar_guide = ImageBuffer::from(&self.target_guide.pyramid[level]);
        let ex_guide = self
            .example_guides
            .iter()
            .map(|a| ImageBuffer::from(&a.pyramid[level]))
            .collect();

        GuidesStruct {
            example_guides: ex_guide,
            target_guide: tar_guide,
        }
    }
}

#[inline]
fn modulo(a: i32, b: i32) -> i32 {
    let result = a % b;
    if result < 0 {
        result + b
    } else {
        result
    }
}

// for k-neighbors
#[derive(Clone, Copy, Debug, Default)]
struct SignedCoord2D {
    x: i32,
    y: i32,
}

impl SignedCoord2D {
    fn from(x: i32, y: i32) -> Self {
        Self { x, y }
    }

    fn to_unsigned(self) -> Coord2D {
        Coord2D::from(self.x as u32, self.y as u32)
    }

    #[inline]
    fn wrap(self, (dimx, dimy): (i32, i32)) -> Self {
        let mut c = self;
        c.x = modulo(c.x, dimx);
        c.y = modulo(c.y, dimy);
        c
    }
}

#[derive(Clone, Copy, Debug)]
struct Coord2D {
    x: u32,
    y: u32,
}

impl Coord2D {
    fn from(x: u32, y: u32) -> Self {
        Self { x, y }
    }

    fn to_flat(self, dims: Dims) -> CoordFlat {
        CoordFlat(dims.width * self.y + self.x)
    }

    fn to_signed(self) -> SignedCoord2D {
        SignedCoord2D {
            x: self.x as i32,
            y: self.y as i32,
        }
    }
}
#[derive(Clone, Copy, Debug)]
struct CoordFlat(u32);

impl CoordFlat {
    fn to_2d(self, dims: Dims) -> Coord2D {
        let y = self.0 / dims.width;
        let x = self.0 - y * dims.width;
        Coord2D::from(x, y)
    }
}

#[derive(Clone, Copy, Debug, Default)]
struct PatchId(u32);
#[derive(Clone, Copy, Debug, Default)]
struct MapId(u32);
#[derive(Clone, Copy, Debug, Default)]
struct Score(f32);

#[derive(Clone, Debug, Default)]
struct ColorPattern(Vec<u8>);

impl ColorPattern {
    pub fn new() -> Self {
        Self(Vec::new())
    }
}

#[derive(Clone)]
pub(crate) struct ImageBuffer<'a> {
    buffer: &'a [u8],
    width: usize,
    height: usize,
}

impl<'a> ImageBuffer<'a> {
    #[inline]
    fn is_in_bounds(&self, coord: SignedCoord2D) -> bool {
        coord.x >= 0 && coord.y >= 0 && coord.x < self.width as i32 && coord.y < self.height as i32
    }

    #[inline]
    fn get_pixel(&self, x: u32, y: u32) -> &'a image::Rgba<u8> {
        let ind = (y as usize * self.width + x as usize) * 4;
        unsafe { &*((&self.buffer[ind..ind + 4]).as_ptr() as *const image::Rgba<u8>) }
    }

    #[inline]
    fn dimensions(&self) -> (u32, u32) {
        (self.width as u32, self.height as u32)
    }
}

impl<'a> From<&'a image::RgbaImage> for ImageBuffer<'a> {
    fn from(img: &'a image::RgbaImage) -> Self {
        let (width, height) = img.dimensions();
        Self {
            buffer: img,
            width: width as usize,
            height: height as usize,
        }
    }
}

pub struct Generator {
    pub(crate) color_map: UnsyncRgbaImage,
    coord_map: UnsyncVec<(Coord2D, MapId)>, //list of samples coordinates from example map
    id_map: UnsyncVec<(PatchId, MapId)>,    // list of all id maps of our generated image
    pub(crate) output_size: Dims,           // size of the generated image
    unresolved: Mutex<Vec<CoordFlat>>,      //for us to pick from
    resolved: RwLock<Vec<(CoordFlat, Score)>>, //a list of resolved coordinates in our canvas and their scores
    tree_grid: TreeGrid,                       // grid of R*Trees
    locked_resolved: usize,                    //used for inpainting, to not backtrack these pixels
}

impl Generator {
    pub(crate) fn new(size: Dims) -> Self {
        let s = (size.width as usize) * (size.height as usize);
        let unresolved: Vec<CoordFlat> = (0..(s as u32)).map(CoordFlat).collect();
        Self {
            color_map: UnsyncRgbaImage::new(image::RgbaImage::new(size.width, size.height)),
            coord_map: UnsyncVec::new(vec![(Coord2D::from(0, 0), MapId(0)); s]),
            id_map: UnsyncVec::new(vec![(PatchId(0), MapId(0)); s]),
            output_size: size,
            unresolved: Mutex::new(unresolved),
            resolved: RwLock::new(Vec::new()),
            tree_grid: TreeGrid::new(size.width, size.height, max(size.width, size.height), 0, 0),
            locked_resolved: 0,
        }
    }

    pub(crate) fn new_from_inpaint(
        size: Dims,
        inpaint_map: image::RgbaImage,
        color_map: image::RgbaImage,
        color_map_index: usize,
    ) -> Self {
        let inpaint_map =
            if inpaint_map.width() != size.width || inpaint_map.height() != size.height {
                image::imageops::resize(
                    &inpaint_map,
                    size.width,
                    size.height,
                    image::imageops::Triangle,
                )
            } else {
                inpaint_map
            };

        let color_map = if color_map.width() != size.width || color_map.height() != size.height {
            image::imageops::resize(
                &color_map,
                size.width,
                size.height,
                image::imageops::Triangle,
            )
        } else {
            color_map
        };

        let s = (size.width as usize) * (size.height as usize);
        let mut unresolved: Vec<CoordFlat> = Vec::new();
        let mut resolved: Vec<(CoordFlat, Score)> = Vec::new();
        let mut coord_map = vec![(Coord2D::from(0, 0), MapId(0)); s];
        let tree_grid = TreeGrid::new(size.width, size.height, max(size.width, size.height), 0, 0);
        //populate resolved, unresolved and coord map
        for (i, pixel) in inpaint_map.pixels().enumerate() {
            if pixel[0] < 255 {
                unresolved.push(CoordFlat(i as u32));
            } else {
                resolved.push((CoordFlat(i as u32), Score(0.0)));
                let coord = CoordFlat(i as u32).to_2d(size);
                coord_map[i] = (coord, MapId(color_map_index as u32)); //this absolutely requires the input image and output image to be the same size!!!!
            }
        }

        let locked_resolved = resolved.len();
        Self {
            color_map: UnsyncRgbaImage::new(color_map),
            coord_map: UnsyncVec::new(coord_map),
            id_map: UnsyncVec::new(vec![(PatchId(0), MapId(0)); s]),
            output_size: size,
            unresolved: Mutex::new(unresolved),
            resolved: RwLock::new(resolved),
            tree_grid,
            locked_resolved,
        }
    }

    // Write resolved pixels from the update queue to an already write-locked `rtree` and `resolved` array.
    fn flush_resolved(
        &self,
        my_resolved_list: &mut Vec<(CoordFlat, Score)>,
        tree_grid: &TreeGrid,
        update_queue: &[([i32; 2], CoordFlat, Score)],
        is_tiling_mode: bool,
    ) {
        for (a, b, score) in update_queue.iter() {
            tree_grid.insert(a[0], a[1]);

            if is_tiling_mode {
                //if close to border add additional mirrors
                let x_l = ((self.output_size.width as f32) * TILING_BOUNDARY_PERCENTAGE) as i32;
                let x_r = self.output_size.width as i32 - x_l;
                let y_b = ((self.output_size.height as f32) * TILING_BOUNDARY_PERCENTAGE) as i32;
                let y_t = self.output_size.height as i32 - y_b;

                if a[0] < x_l {
                    tree_grid.insert(a[0] + (self.output_size.width as i32), a[1]);
                // +x
                } else if a[0] > x_r {
                    tree_grid.insert(a[0] - (self.output_size.width as i32), a[1]);
                    // -x
                }

                if a[1] < y_b {
                    tree_grid.insert(a[0], a[1] + (self.output_size.height as i32));
                // +Y
                } else if a[1] > y_t {
                    tree_grid.insert(a[0], a[1] - (self.output_size.height as i32));
                    // -Y
                }
            }
            my_resolved_list.push((*b, *score));
        }
    }

    #[allow(clippy::too_many_arguments)]
    fn update(
        &self,
        my_resolved_list: &mut Vec<(CoordFlat, Score)>,
        update_coord: Coord2D,
        (example_coord, example_map_id): (Coord2D, MapId),
        example_maps: &[ImageBuffer<'_>],
        update_resolved_list: bool,
        score: Score,
        island_id: (PatchId, MapId),
        is_tiling_mode: bool,
    ) {
        let flat_coord = update_coord.to_flat(self.output_size);

        // A little cheat to avoid taking excessive locks.
        //
        // Access to `coord_map` and `color_map` is governed by values in `self.resolved`,
        // in such a way that any values in the former will not be accessed until the latter is updated.
        // Since `coord_map` and `color_map` also contain 'plain old data', we can set them directly
        // by getting the raw pointers. The subsequent access to `self.resolved` goes through a lock,
        // and ensures correct memory ordering.
        unsafe {
            self.coord_map
                .assign_at(flat_coord.0 as usize, (example_coord, example_map_id));
            self.id_map.assign_at(flat_coord.0 as usize, island_id);
        }
        self.color_map.put_pixel(
            update_coord.x,
            update_coord.y,
            *example_maps[example_map_id.0 as usize].get_pixel(example_coord.x, example_coord.y),
        );

        if update_resolved_list {
            self.flush_resolved(
                my_resolved_list,
                &self.tree_grid,
                &[(
                    [update_coord.x as i32, update_coord.y as i32],
                    flat_coord,
                    score,
                )],
                is_tiling_mode,
            );
        }
    }

    //returns flat coord
    fn pick_random_unresolved(&self, seed: u64) -> Option<CoordFlat> {
        let mut unresolved = self.unresolved.lock().unwrap();

        if unresolved.len() == 0 {
            None //return fail
        } else {
            let rand_index = Pcg32::seed_from_u64(seed).gen_range(0, unresolved.len());
            Some(unresolved.swap_remove(rand_index)) //return success
        }
    }

    fn find_k_nearest_resolved_neighs(
        &self,
        coord: Coord2D,
        k: u32,
        k_neighs_2d: &mut Vec<SignedCoord2D>,
    ) -> bool {
        self.tree_grid
            .get_k_nearest_neighbors(coord.x, coord.y, k as usize, k_neighs_2d);
        if k_neighs_2d.is_empty() {
            return false;
        }
        true
    }

    fn get_distances_to_k_neighs(&self, coord: Coord2D, k_neighs_2d: &[SignedCoord2D]) -> Vec<f64> {
        let (dimx, dimy) = (
            f64::from(self.output_size.width),
            f64::from(self.output_size.height),
        );
        let (x2, y2) = (f64::from(coord.x) / dimx, f64::from(coord.y) / dimy);
        let mut k_neighs_dist: Vec<f64> = Vec::with_capacity(k_neighs_2d.len() * 4);

        for coord in k_neighs_2d.iter() {
            let (x1, y1) = ((f64::from(coord.x)) / dimx, (f64::from(coord.y)) / dimy);
            let dist = (x1 - x2) * (x1 - x2) + (y1 - y2) * (y1 - y2);
            // Duplicate the distance for each of our 4 channels
            k_neighs_dist.extend_from_slice(&[dist, dist, dist, dist]);
        }

        //divide by avg
        let avg: f64 = k_neighs_dist.iter().sum::<f64>() / (k_neighs_dist.len() as f64);

        k_neighs_dist.iter_mut().for_each(|d| *d /= avg);
        k_neighs_dist
    }

    pub(crate) fn resolve_random_batch(
        &mut self,
        steps: usize,
        example_maps: &[ImageBuffer<'_>],
        seed: u64,
    ) {
        for i in 0..steps {
            if let Some(ref unresolved_flat) = self.pick_random_unresolved(seed + i as u64) {
                //no resolved neighs? resolve at random!
                self.resolve_at_random(
                    &mut self.resolved.write().unwrap(),
                    unresolved_flat.to_2d(self.output_size),
                    example_maps,
                    seed + i as u64 + u64::from(unresolved_flat.0),
                );
            }
        }
        self.locked_resolved += steps; //lock these pixels from being re-resolved
    }

    fn resolve_at_random(
        &self,
        my_resolved_list: &mut Vec<(CoordFlat, Score)>,
        my_coord: Coord2D,
        example_maps: &[ImageBuffer<'_>],
        seed: u64,
    ) {
        let rand_map: u32 = Pcg32::seed_from_u64(seed).gen_range(0, example_maps.len()) as u32;
        let rand_x: u32 =
            Pcg32::seed_from_u64(seed).gen_range(0, example_maps[rand_map as usize].width as u32);
        let rand_y: u32 =
            Pcg32::seed_from_u64(seed).gen_range(0, example_maps[rand_map as usize].height as u32);

        self.update(
            my_resolved_list,
            my_coord,
            (Coord2D::from(rand_x, rand_y), MapId(rand_map)),
            example_maps,
            true,
            // NOTE: giving score 0.0 which is absolutely imaginery since we're randomly
            // initializing
            Score(0.0),
            (
                PatchId(my_coord.to_flat(self.output_size).0),
                MapId(rand_map),
            ),
            false,
        );
    }

    #[allow(clippy::too_many_arguments)]
    fn find_candidates<'a>(
        &self,
        candidates_vec: &'a mut Vec<CandidateStruct>,
        unresolved_coord: Coord2D,
        k_neighs: &[SignedCoord2D],
        example_maps: &[ImageBuffer<'_>],
        valid_samples_mask: &[SamplingMethod],
        m_rand: u32,
        m_seed: u64,
    ) -> &'a [CandidateStruct] {
        let mut candidate_count = 0;
        let unresolved_coord = unresolved_coord.to_signed();

        let wrap_dim = (
            self.output_size.width as i32,
            self.output_size.height as i32,
        );

        //neighborhood based candidates
        for neigh_coord in k_neighs {
            //calculate the shift between the center coord and its found neighbor
            let shift = (
                unresolved_coord.x - (*neigh_coord).x,
                unresolved_coord.y - (*neigh_coord).y,
            );

            //find center coord original location in the example map
            let n_flat_coord = neigh_coord
                .wrap(wrap_dim)
                .to_unsigned()
                .to_flat(self.output_size)
                .0 as usize;
            let (n_original_coord, _) = self.coord_map.as_ref()[n_flat_coord];
            let (n_patch_id, n_map_id) = self.id_map.as_ref()[n_flat_coord];
            //candidate coord is the original location of the neighbor + neighbor's shift to the center
            let candidate_coord = SignedCoord2D::from(
                n_original_coord.x as i32 + shift.0,
                n_original_coord.y as i32 + shift.1,
            );
            //check if the shifted coord is valid (discard if not)
            if check_coord_validity(
                candidate_coord,
                n_map_id,
                example_maps,
                &valid_samples_mask[n_map_id.0 as usize],
            ) {
                //lets construct the full candidate pattern of neighbors identical to the center coord
                candidates_vec[candidate_count]
                    .k_neighs
                    .resize(k_neighs.len(), (SignedCoord2D::from(0, 0), MapId(0)));

                for (output, n2) in candidates_vec[candidate_count]
                    .k_neighs
                    .iter_mut()
                    .zip(k_neighs)
                {
                    let shift = (n2.x - unresolved_coord.x, n2.y - unresolved_coord.y);
                    let n2_coord = SignedCoord2D::from(
                        candidate_coord.x + shift.0,
                        candidate_coord.y + shift.1,
                    );

                    *output = (n2_coord, n_map_id)
                }
                //record the candidate info
                candidates_vec[candidate_count].coord = (candidate_coord, n_map_id);
                candidates_vec[candidate_count].id = (n_patch_id, n_map_id);
                candidate_count += 1;
            }
        }

        let mut rng = Pcg32::seed_from_u64(m_seed);

        //random candidates
        for _ in 0..m_rand {
            let rand_map = (rng.gen_range(0, example_maps.len())) as u32;
            let dims = example_maps[rand_map as usize].dimensions();
            let dims = Dims {
                width: dims.0,
                height: dims.1,
            };
            let mut rand_x: i32;
            let mut rand_y: i32;
            let mut candidate_coord;
            //generate a random valid candidate
            loop {
                rand_x = rng.gen_range(0, dims.width) as i32;
                rand_y = rng.gen_range(0, dims.height) as i32;
                candidate_coord = SignedCoord2D::from(rand_x, rand_y);
                if check_coord_validity(
                    candidate_coord,
                    MapId(rand_map),
                    example_maps,
                    &valid_samples_mask[rand_map as usize],
                ) {
                    break;
                }
            }
            //for patch id (since we are not copying from a generated patch anymore), we take the pixel location in the example map
            let map_id = MapId(rand_map);
            let patch_id = PatchId(candidate_coord.to_unsigned().to_flat(dims).0);
            //lets construct the full neighborhood pattern
            candidates_vec[candidate_count]
                .k_neighs
                .resize(k_neighs.len(), (SignedCoord2D::from(0, 0), MapId(0)));

            for (output, n2) in candidates_vec[candidate_count]
                .k_neighs
                .iter_mut()
                .zip(k_neighs)
            {
                let shift = (unresolved_coord.x - n2.x, unresolved_coord.y - n2.y);
                let n2_coord =
                    SignedCoord2D::from(candidate_coord.x + shift.0, candidate_coord.y + shift.1);

                *output = (n2_coord, map_id)
            }

            //record the candidate info
            candidates_vec[candidate_count].coord = (candidate_coord, map_id);
            candidates_vec[candidate_count].id = (patch_id, map_id);
            candidate_count += 1;
        }

        &candidates_vec[0..candidate_count]
    }

    /// Returns an image of Ids for visualizing the 'copy islands' and map ids of those islands
    pub fn get_id_maps(&self) -> [image::RgbaImage; 2] {
        //init empty image
        let mut map_id_map = image::RgbaImage::new(self.output_size.width, self.output_size.height);
        let mut patch_id_map =
            image::RgbaImage::new(self.output_size.width, self.output_size.height);
        //populate the image with colors
        for (i, (patch_id, map_id)) in self.id_map.as_ref().iter().enumerate() {
            //get 2d coord
            let coord = CoordFlat(i as u32).to_2d(self.output_size);
            //get random color based on id
            let color: image::Rgba<u8> = image::Rgba([
                Pcg32::seed_from_u64(u64::from(patch_id.0)).gen_range(0, 255),
                Pcg32::seed_from_u64(u64::from((patch_id.0) * 5 + 21)).gen_range(0, 255),
                Pcg32::seed_from_u64(u64::from((patch_id.0) / 4 + 12)).gen_range(0, 255),
                255,
            ]);
            //write image
            patch_id_map.put_pixel(coord.x, coord.y, color);
            //get random color based on id
            let color: image::Rgba<u8> = image::Rgba([
                Pcg32::seed_from_u64(u64::from(map_id.0) * 200).gen_range(0, 255),
                Pcg32::seed_from_u64(u64::from((map_id.0) * 5 + 341)).gen_range(0, 255),
                Pcg32::seed_from_u64(u64::from((map_id.0) * 1200 - 35412)).gen_range(0, 255),
                255,
            ]);
            map_id_map.put_pixel(coord.x, coord.y, color);
        }
        [patch_id_map, map_id_map]
    }

    pub fn get_uncertainty_map(&self) -> image::RgbaImage {
        let mut uncertainty_map =
            image::RgbaImage::new(self.output_size.width, self.output_size.height);

        for (flat_coord, score) in self.resolved.read().unwrap().iter() {
            //get coord
            let coord = flat_coord.to_2d(self.output_size);
            //get value normalized
            let normalized_score = (score.0.min(1.0) * 255.0) as u8;

            let color: image::Rgba<u8> =
                image::Rgba([normalized_score, 255 - normalized_score, 0, 255]);

            //write image
            uncertainty_map.put_pixel(coord.x, coord.y, color);
        }

        uncertainty_map
    }

    pub fn get_coord_transform(&self) -> CoordinateTransform {
        //init empty 32bit image
        let mut buffer: Vec<u32> = Vec::new();
        let mut max_map_id = 1;
        //populate the image with colors
        for (coord, map_id) in self.coord_map.as_ref().iter() {
            // coord to color
            let r = coord.x;
            let g = coord.y;
            let b = map_id.0;
            if max_map_id < b {
                max_map_id = b;
            }
            //record the color
            buffer.extend_from_slice(&[r, g, b]);
        }
        CoordinateTransform {
            buffer,
            dims: Dims::new(self.output_size.width, self.output_size.height),
            max_map_id,
        }
    }

    //replace every resolved pixel with a pixel from a new level
    fn next_pyramid_level(&mut self, example_maps: &[ImageBuffer<'_>]) {
        for (coord_flat, _) in self.resolved.read().unwrap().iter() {
            let resolved_2d = coord_flat.to_2d(self.output_size);
            let (example_map_coord, example_map_id) =
                self.coord_map.as_ref()[coord_flat.0 as usize]; //so where the current pixel came from

            self.color_map.put_pixel(
                resolved_2d.x,
                resolved_2d.y,
                *example_maps[example_map_id.0 as usize]
                    .get_pixel(example_map_coord.x, example_map_coord.y),
            );
        }
    }

    pub(crate) fn main_resolve_loop(
        &mut self,
        params: &GeneratorParams,
        example_maps_pyramid: &[ImagePyramid],
        mut progress: Option<Box<dyn crate::GeneratorProgress>>,
        guides_pyramid: &Option<GuidesPyramidStruct>,
        valid_samples: &[SamplingMethod],
    ) {
        let total_pixels_to_resolve = self.unresolved.lock().unwrap().len();
        let mut pyramid_level = 0;

        let stage_pixels_to_resolve = |p_stage: i32| {
            (params.p.powf(p_stage as f32) * (total_pixels_to_resolve as f32)) as usize
        };

        let is_tiling_mode = params.tiling_mode;

        let cauchy_precomputed = PrerenderedU8Function::new(|a, b| {
            metric_cauchy(a, b, params.cauchy_dispersion * params.cauchy_dispersion)
        });
        let l2_precomputed = PrerenderedU8Function::new(metric_l2);
        let max_workers = params.max_thread_count;
        // Use a single R*-tree initially, and fan out to a grid of them later?
        let mut has_fanned_out = false;

        {
            // now that we have all of the parameters we can setup our initial tree grid
            let tile_adjusted_width =
                (self.output_size.width as f32 * (1.0 + TILING_BOUNDARY_PERCENTAGE * 2.0)) as u32
                    + 1;
            let tile_adjusted_height =
                (self.output_size.height as f32 * (1.0 + TILING_BOUNDARY_PERCENTAGE * 2.0)) as u32
                    + 1;
            self.tree_grid = TreeGrid::new(
                tile_adjusted_width,
                tile_adjusted_height,
                max(tile_adjusted_width, tile_adjusted_height),
                (self.output_size.width as f32 * TILING_BOUNDARY_PERCENTAGE) as u32 + 1,
                (self.output_size.height as f32 * TILING_BOUNDARY_PERCENTAGE) as u32 + 1,
            );
            // if we already have resolved pixels from an inpaint or multiexample add them to this tree grid
            let resolved_queue = &mut self.resolved.write().unwrap();
            let pixels_to_update: Vec<([i32; 2], CoordFlat, Score)> = resolved_queue
                .drain(..)
                .map(|a| {
                    let coord_2d = a.0.to_2d(self.output_size);
                    ([coord_2d.x as i32, coord_2d.y as i32], a.0, a.1)
                })
                .collect();
            self.flush_resolved(
                resolved_queue,
                &self.tree_grid,
                &pixels_to_update[..],
                is_tiling_mode,
            );
        }

        for p_stage in (0..=params.p_stages).rev() {
            //get maps from current pyramid level (for now it will be p-stage dependant)
            let example_maps =
                get_single_example_level(example_maps_pyramid, pyramid_level as usize);
            let guides = get_single_guide_level(guides_pyramid, pyramid_level as usize);

            //update pyramid level
            if pyramid_level > 0 {
                self.next_pyramid_level(&example_maps);
            }
            pyramid_level += 1;
            pyramid_level = pyramid_level.min(params.p_stages - 1); //dont go beyond

            //get seed
            let p_stage_seed: u64 =
                u64::from(Pcg32::seed_from_u64(params.seed + p_stage as u64).gen::<u32>());

            //how many pixels do we need to resolve in this stage
            let pixels_to_resolve = stage_pixels_to_resolve(p_stage);
            let redo_count = self.resolved.get_mut().unwrap().len() - self.locked_resolved;

            // Start with serial execution for the first few pixels, then go wide
            let n_workers = if redo_count < 1000 { 1 } else { max_workers };
            if !has_fanned_out && n_workers > 1 {
                has_fanned_out = true;
                let tile_adjusted_width = (self.output_size.width as f32
                    * (1.0 + TILING_BOUNDARY_PERCENTAGE * 2.0))
                    as u32
                    + 1;
                let tile_adjusted_height = (self.output_size.height as f32
                    * (1.0 + TILING_BOUNDARY_PERCENTAGE * 2.0))
                    as u32
                    + 1;
                // heuristic: pick a cell size so that the expected number of resolved points in any cell is 4 * k
                // this seems to be a safe overestimate
                let grid_cell_size =
                    ((params.nearest_neighbors * self.output_size.height * self.output_size.height
                        / redo_count as u32) as f64)
                        .sqrt() as u32
                        * 2
                        + 1;
                let new_tree_grid = TreeGrid::new(
                    tile_adjusted_width,
                    tile_adjusted_height,
                    grid_cell_size,
                    (self.output_size.width as f32 * TILING_BOUNDARY_PERCENTAGE) as u32 + 1,
                    (self.output_size.height as f32 * TILING_BOUNDARY_PERCENTAGE) as u32 + 1,
                );
                self.tree_grid.clone_into_new_tree_grid(&new_tree_grid);
                self.tree_grid = new_tree_grid;
            }

            //calculate the guidance alpha
            let adaptive_alpha = if guides.is_some() && p_stage > 0 {
                let total_resolved = self.resolved.read().unwrap().len() as f32;
                (params.alpha * (1.0 - (total_resolved / (total_pixels_to_resolve as f32))))
                    .powf(3.0)
            } else {
                0.0 //only care for content, not guidance
            };

            let guide_cost_precomputed =
                PrerenderedU8Function::new(|a, b| adaptive_alpha * l2_precomputed.get(a, b));

            let my_inverse_alpha_cost_precomputed = PrerenderedU8Function::new(|a, b| {
                (1.0 - adaptive_alpha) * cauchy_precomputed.get(a, b)
            });

            // Keep track of how many items have been processed. Goes up to `pixels_to_resolve`
            let processed_pixel_count = AtomicUsize::new(0);
            let remaining_threads = AtomicUsize::new(n_workers);

            let mut pixels_resolved_this_stage: Vec<Mutex<Vec<(CoordFlat, Score)>>> = Vec::new();
            pixels_resolved_this_stage.resize_with(n_workers, || Mutex::new(Vec::new()));
            let thread_counter = AtomicUsize::new(0);

            let worker_fn = || {
                let mut candidates: Vec<CandidateStruct> = Vec::new();
                let mut my_pattern: ColorPattern = ColorPattern::new();
                let mut k_neighs: Vec<SignedCoord2D> =
                    Vec::with_capacity(params.nearest_neighbors as usize);

                let max_candidate_count =
                    params.nearest_neighbors as usize + params.random_sample_locations as usize;

                let my_thread_id = thread_counter.fetch_add(1, Ordering::Relaxed);
                let mut my_resolved_list = pixels_resolved_this_stage[my_thread_id].lock().unwrap();

                candidates.resize(max_candidate_count, CandidateStruct::default());

                //alloc storage for our guides (regardless of whether we have them or not)
                let mut my_guide_pattern: ColorPattern = ColorPattern::new();

                let out_color_map = &[ImageBuffer::from(self.color_map.as_ref())];

                loop {
                    // Get the next work item
                    let i = processed_pixel_count.fetch_add(1, Ordering::Relaxed);

                    let update_resolved_list: bool;

                    if i >= pixels_to_resolve {
                        // We've processed everything, so finish the worker
                        break;
                    }

<<<<<<< HEAD
                    let loop_seed = p_stage_seed + i as u64;

                    // 1. Get a pixel to resolve. Check if we have already resolved pixel i; if yes, resolve again; if no, pick a new one
                    let next_unresolved = if i < redo_count {
                        update_resolved_list = false;
                        self.resolved.read().unwrap()[i + self.locked_resolved].0
                    } else {
                        update_resolved_list = true;
                        if let Some(pixel) = self.pick_random_unresolved(loop_seed) {
                            pixel
                        } else {
                            break;
=======
                            let loop_seed = p_stage_seed + i as u64;

                            // 1. Get a pixel to resolve. Check if we have already resolved pixel i; if yes, resolve again; if no, pick a new one
                            let next_unresolved = if i < redo_count {
                                update_resolved_list = false;
                                self.resolved.read().unwrap()[i + self.locked_resolved].0
                            } else {
                                update_resolved_list = true;
                                if let Some(pixel) = self.pick_random_unresolved(loop_seed) {
                                    pixel
                                } else {
                                    break;
                                }
                            };

                            let unresolved_2d = next_unresolved.to_2d(self.output_size);

                            // Clear previously found candidate neighbors
                            for cand in candidates.iter_mut() {
                                cand.clear();
                            }
                            k_neighs.clear();

                            // 2. find K nearest resolved neighs
                            if self.find_k_nearest_resolved_neighs(
                                unresolved_2d,
                                params.nearest_neighbors,
                                &mut k_neighs,
                            ) {
                                //2.1 get distances to the pattern of neighbors
                                let k_neighs_dist =
                                    self.get_distances_to_k_neighs(unresolved_2d, &k_neighs);
                                let k_neighs_w_map_id =
                                    k_neighs.iter().map(|a| (*a, MapId(0))).collect::<Vec<_>>();

                                // 3. find candidate for each resolved neighs + m random locations
                                let candidates: &[CandidateStruct] = self.find_candidates(
                                    &mut candidates,
                                    unresolved_2d,
                                    &k_neighs,
                                    &example_maps,
                                    valid_samples,
                                    params.random_sample_locations as u32,
                                    loop_seed + 1,
                                );

                                k_neighs_to_precomputed_reference_pattern(
                                    &k_neighs_w_map_id, //feed into the function with always 0 index of the sample map
                                    image::Rgba([0, 0, 0, 255]),
                                    out_color_map,
                                    &mut my_pattern,
                                    is_tiling_mode,
                                );

                                // 3.2 get pattern for guide map if we have them
                                let (my_cost, guide_cost) = if let Some(ref in_guides) = guides {
                                    //get example pattern to compare to
                                    k_neighs_to_precomputed_reference_pattern(
                                        &k_neighs_w_map_id,
                                        image::Rgba([0, 0, 0, 255]),
                                        &[in_guides.target_guide.clone()],
                                        &mut my_guide_pattern,
                                        is_tiling_mode,
                                    );

                                    (
                                        &my_inverse_alpha_cost_precomputed,
                                        Some(&guide_cost_precomputed),
                                    )
                                } else {
                                    (&cauchy_precomputed, None)
                                };

                                // 4. find best match based on the candidate patterns
                                let (best_match, score) = find_best_match(
                                    image::Rgba([0, 0, 0, 255]),
                                    &example_maps,
                                    &guides,
                                    candidates,
                                    &my_pattern,
                                    &my_guide_pattern,
                                    &k_neighs_dist,
                                    my_cost,
                                    guide_cost,
                                );

                                let best_match_coord = best_match.coord.0.to_unsigned();
                                let best_match_map_id = best_match.coord.1;

                                // 5. resolve our pixel
                                self.update(
                                    &mut my_resolved_list,
                                    unresolved_2d,
                                    (best_match_coord, best_match_map_id),
                                    &example_maps,
                                    update_resolved_list,
                                    score,
                                    best_match.id,
                                    is_tiling_mode,
                                );
                            } else {
                                //no resolved neighs? resolve at random!
                                self.resolve_at_random(
                                    &mut my_resolved_list,
                                    unresolved_2d,
                                    &example_maps,
                                    p_stage_seed,
                                );
                            }
>>>>>>> 49e23bcb
                        }
                    };

                    let unresolved_2d = next_unresolved.to_2d(self.output_size);

                    // Clear previously found candidate neighbors
                    for cand in candidates.iter_mut() {
                        cand.clear();
                    }
                    k_neighs.clear();

                    // 2. find K nearest resolved neighs
                    if self.find_k_nearest_resolved_neighs(
                        unresolved_2d,
                        params.nearest_neighbors,
                        &mut k_neighs,
                    ) {
                        //2.1 get distances to the pattern of neighbors
                        let k_neighs_dist =
                            self.get_distances_to_k_neighs(unresolved_2d, &k_neighs);
                        let k_neighs_w_map_id =
                            k_neighs.iter().map(|a| (*a, MapId(0))).collect::<Vec<_>>();

                        // 3. find candidate for each resolved neighs + m random locations
                        let candidates: &[CandidateStruct] = self.find_candidates(
                            &mut candidates,
                            unresolved_2d,
                            &k_neighs,
                            &example_maps,
                            &valid_samples,
                            params.random_sample_locations as u32,
                            loop_seed + 1,
                        );

                        k_neighs_to_precomputed_reference_pattern(
                            &k_neighs_w_map_id, //feed into the function with always 0 index of the sample map
                            image::Rgba([0, 0, 0, 255]),
                            out_color_map,
                            &mut my_pattern,
                            is_tiling_mode,
                        );

                        // 3.2 get pattern for guide map if we have them
                        let (my_cost, guide_cost) = if let Some(ref in_guides) = guides {
                            //get example pattern to compare to
                            k_neighs_to_precomputed_reference_pattern(
                                &k_neighs_w_map_id,
                                image::Rgba([0, 0, 0, 255]),
                                &[in_guides.target_guide.clone()],
                                &mut my_guide_pattern,
                                is_tiling_mode,
                            );

                            (
                                &my_inverse_alpha_cost_precomputed,
                                Some(&guide_cost_precomputed),
                            )
                        } else {
                            (&cauchy_precomputed, None)
                        };

                        // 4. find best match based on the candidate patterns
                        let (best_match, score) = find_best_match(
                            image::Rgba([0, 0, 0, 255]),
                            &example_maps,
                            &guides,
                            &candidates,
                            &my_pattern,
                            &my_guide_pattern,
                            &k_neighs_dist,
                            &my_cost,
                            guide_cost,
                        );

                        let best_match_coord = best_match.coord.0.to_unsigned();
                        let best_match_map_id = best_match.coord.1;

                        // 5. resolve our pixel
                        self.update(
                            &mut my_resolved_list,
                            unresolved_2d,
                            (best_match_coord, best_match_map_id),
                            &example_maps,
                            update_resolved_list,
                            score,
                            best_match.id,
                            is_tiling_mode,
                        );
                    } else {
                        //no resolved neighs? resolve at random!
                        self.resolve_at_random(
                            &mut my_resolved_list,
                            unresolved_2d,
                            &example_maps,
                            p_stage_seed,
                        );
                    }
                }
                remaining_threads.fetch_sub(1, Ordering::Relaxed);
            };

            // for WASM we do not have threads and crossbeam panics,
            // so let's just run the worker function directly and don't give progress
            #[cfg(target_arch = "wasm32")]
            (worker_fn)();

            #[cfg(not(target_arch = "wasm32"))]
            {
                let actual_total_pixels_to_resolve: usize =
                    (0..=params.p_stages).map(stage_pixels_to_resolve).sum();
                let mut total_processed_pixels = 0;

                crossbeam_utils::thread::scope(|scope| {
                    for _ in 0..n_workers {
                        scope.spawn(|_| (worker_fn)());
                    }

                    if let Some(ref mut progress) = progress {
                        let mut last_pcnt = 0;

                        loop {
                            let stage_progress = processed_pixel_count.load(Ordering::Relaxed);

                            if remaining_threads.load(Ordering::Relaxed) == 0 {
                                break;
                            }

                            let pcnt = ((total_processed_pixels + stage_progress) as f32
                                / actual_total_pixels_to_resolve as f32
                                * 100f32)
                                .round() as u32;

                            if pcnt != last_pcnt {
                                progress.update(crate::ProgressUpdate {
                                    image: self.color_map.as_ref(),
                                    total: crate::ProgressStat {
                                        total: actual_total_pixels_to_resolve,
                                        current: total_processed_pixels + stage_progress,
                                    },
                                    stage: crate::ProgressStat {
                                        total: pixels_to_resolve,
                                        current: stage_progress,
                                    },
                                });

                                last_pcnt = pcnt;
                            }
                        }

                        total_processed_pixels += pixels_to_resolve;
                    }
                })
                .unwrap();
            }

            {
                // append all per-thread resolved lists to the global list
                let mut resolved = self.resolved.write().unwrap();
                for thread_resolved in pixels_resolved_this_stage {
                    resolved.append(&mut thread_resolved.into_inner().unwrap());
                }
            }
        }
    }
}

#[inline]
fn metric_cauchy(a: u8, b: u8, sig2: f32) -> f32 {
    let mut x2 = (f32::from(a) - f32::from(b)) / 255.0; //normalize the colors to be between 0-1
    x2 = x2 * x2;
    (1.0 + x2 / sig2).ln()
}

#[inline]
fn metric_l2(a: u8, b: u8) -> f32 {
    let x = (f32::from(a) - f32::from(b)) / 255.0;
    x * x
}

#[inline]
fn get_color_of_neighbor(
    outside_color: image::Rgba<u8>,
    source_maps: &[ImageBuffer<'_>],
    n_coord: SignedCoord2D,
    n_map: MapId,
    neighbor_color: &mut [u8],
    is_wrap_mode: bool,
    wrap_dim: (i32, i32),
) {
    let coord = if is_wrap_mode {
        n_coord.wrap(wrap_dim)
    } else {
        n_coord
    };

    //check if he haven't gone outside the possible bounds
    if source_maps[n_map.0 as usize].is_in_bounds(coord) {
        neighbor_color.copy_from_slice(
            &(source_maps[n_map.0 as usize])
                .get_pixel(coord.x as u32, coord.y as u32)
                .0[..4],
        );
    } else {
        // if we have gone out of bounds, then just fill as outside color
        neighbor_color.copy_from_slice(&outside_color.0[..]);
    }
}

fn k_neighs_to_precomputed_reference_pattern(
    k_neighs: &[(SignedCoord2D, MapId)],
    outside_color: image::Rgba<u8>,
    source_maps: &[ImageBuffer<'_>],
    pattern: &mut ColorPattern,
    is_wrap_mode: bool,
) {
    pattern.0.resize(k_neighs.len() * 4, 0);
    let mut i = 0;

    let wrap_dim = (
        source_maps[0].dimensions().0 as i32,
        source_maps[0].dimensions().1 as i32,
    );

    for (n_coord, n_map) in k_neighs {
        let end = i + 4;

        get_color_of_neighbor(
            outside_color,
            source_maps,
            *n_coord,
            *n_map,
            &mut (pattern.0[i..end]),
            is_wrap_mode,
            wrap_dim,
        );

        i = end;
    }
}

#[allow(clippy::too_many_arguments)]
fn find_best_match<'a>(
    outside_color: image::Rgba<u8>,
    source_maps: &[ImageBuffer<'_>],
    guides: &Option<GuidesStruct<'_>>,
    candidates: &'a [CandidateStruct],
    my_precomputed_pattern: &ColorPattern,
    my_precomputed_guide_pattern: &ColorPattern,
    k_distances: &[f64], //weight by distance
    my_cost: &PrerenderedU8Function,
    guide_cost: Option<&PrerenderedU8Function>,
) -> (&'a CandidateStruct, Score) {
    let mut best_match = 0;
    let mut lowest_cost = std::f32::MAX;

    let distance_gaussians: Vec<f32> = k_distances
        .iter()
        .copied()
        .map(|d| f64::exp(-1.0f64 * d))
        .map(|d| d as f32)
        .collect();

    for (i, cand) in candidates.iter().enumerate() {
        if let Some(cost) = better_match(
            &cand.k_neighs,
            outside_color,
            source_maps,
            guides,
            my_precomputed_pattern,
            my_precomputed_guide_pattern,
            distance_gaussians.as_slice(),
            my_cost,
            guide_cost,
            lowest_cost,
        ) {
            lowest_cost = cost;
            best_match = i;
        }
    }

    (&candidates[best_match], Score(lowest_cost))
}

#[allow(clippy::too_many_arguments)]
fn better_match(
    k_neighs: &[(SignedCoord2D, MapId)],
    outside_color: image::Rgba<u8>,
    source_maps: &[ImageBuffer<'_>],
    guides: &Option<GuidesStruct<'_>>,
    my_precomputed_pattern: &ColorPattern,
    my_precomputed_guide_pattern: &ColorPattern,
    distance_gaussians: &[f32], //weight by distance
    my_cost: &PrerenderedU8Function,
    guide_cost: Option<&PrerenderedU8Function>,
    current_best: f32,
) -> Option<f32> {
    let mut score: f32 = 0.0; //minimize score

    let mut i = 0;
    let mut next_pixel = [0; 4];
    let mut next_pixel_score: f32;
    for (n_coord, n_map) in k_neighs {
        next_pixel_score = 0.0;
        let end = i + 4;

        //check if he haven't gone outside the possible bounds
        get_color_of_neighbor(
            outside_color,
            source_maps,
            *n_coord,
            *n_map,
            &mut next_pixel,
            false,
            (0, 0),
        );

        for (channel_n, &channel) in next_pixel.iter().enumerate() {
            next_pixel_score += my_cost.get(my_precomputed_pattern.0[i + channel_n], channel);
        }

        if let Some(guide_cost) = guide_cost {
            let example_guides = &(guides.as_ref().unwrap().example_guides);
            get_color_of_neighbor(
                outside_color,
                example_guides,
                *n_coord,
                *n_map,
                &mut next_pixel,
                false,
                (0, 0),
            );

            for (channel_n, &channel) in next_pixel.iter().enumerate() {
                next_pixel_score +=
                    guide_cost.get(my_precomputed_guide_pattern.0[i + channel_n], channel);
            }
        }
        score += next_pixel_score * distance_gaussians[i];
        if score >= current_best {
            return None;
        }
        i = end;
    }

    Some(score)
}

struct PrerenderedU8Function {
    data: Vec<f32>,
}

impl PrerenderedU8Function {
    pub fn new<F: Fn(u8, u8) -> f32>(function: F) -> Self {
        let mut data = vec![0f32; 65536];

        for a in 0..=255u8 {
            for b in 0..=255u8 {
                data[a as usize * 256usize + b as usize] = function(a, b);
            }
        }

        Self { data }
    }

    #[inline]
    pub fn get(&self, a: u8, b: u8) -> f32 {
        self.data[a as usize * 256usize + b as usize]
    }
}

struct TreeGrid {
    grid_width: u32,
    grid_height: u32,
    offset_x: i32,
    offset_y: i32,
    chunk_size: u32,
    rtrees: Vec<RwLock<RTree<[i32; 2]>>>,
}

// This is a grid of rtrees
// The idea is that most pixels after the first couple steps will have their neighbors close by
impl TreeGrid {
    pub fn new(width: u32, height: u32, chunk_size: u32, offset_x: u32, offset_y: u32) -> Self {
        let mut rtrees: Vec<RwLock<RTree<[i32; 2]>>> = Vec::new();
        let grid_width = max((width + chunk_size - 1) / chunk_size, 1);
        let grid_height = max((height + chunk_size - 1) / chunk_size, 1);
        rtrees.resize_with((grid_width * grid_height) as usize, || {
            RwLock::new(RTree::new())
        });
        Self {
            rtrees,
            grid_width,
            grid_height,
            offset_x: offset_x as i32,
            offset_y: offset_y as i32,
            chunk_size,
        }
    }

    #[inline]
    fn get_tree_index(&self, x: u32, y: u32) -> usize {
        (x * self.grid_height + y) as usize
    }

    pub fn insert(&self, x: i32, y: i32) {
        let my_tree_index = self.get_tree_index(
            ((x + self.offset_x) as u32) / self.chunk_size,
            ((y + self.offset_y) as u32) / self.chunk_size,
        );
        self.rtrees[my_tree_index].write().unwrap().insert([x, y]);
    }

    pub fn clone_into_new_tree_grid(&self, other: &Self) {
        for tree in &self.rtrees {
            for coord in tree.read().unwrap().iter() {
                other.insert((*coord)[0], (*coord)[1]);
            }
        }
    }

    pub fn get_k_nearest_neighbors(
        &self,
        x: u32,
        y: u32,
        k: usize,
        result: &mut Vec<SignedCoord2D>,
    ) {
        let offset_x = x as i32 + self.offset_x;
        let offset_y = y as i32 + self.offset_y;

        let chunk_x = offset_x / self.chunk_size as i32;
        let chunk_y = offset_y / self.chunk_size as i32;

        struct ChunkSearchInfo {
            x: i32,
            y: i32,
            center: bool,
            closest_point_on_boundary_x: i64,
            closest_point_on_boundary_y: i64,
        }

        // Assume that all k nearest neighbors are in these cells
        // it looks like we are rarely wrong once enough pixels are filled in
        let places_to_look = [
            ChunkSearchInfo {
                x: chunk_x,
                y: chunk_y,
                center: true,
                closest_point_on_boundary_x: 0,
                closest_point_on_boundary_y: 0,
            },
            ChunkSearchInfo {
                x: chunk_x + 1,
                y: chunk_y,
                center: false,
                closest_point_on_boundary_x: ((chunk_x + 1) * self.chunk_size as i32
                    - self.offset_x) as i64,
                closest_point_on_boundary_y: y as i64,
            },
            ChunkSearchInfo {
                x: chunk_x - 1,
                y: chunk_y,
                center: false,
                closest_point_on_boundary_x: (chunk_x * self.chunk_size as i32 - self.offset_x)
                    as i64,
                closest_point_on_boundary_y: y as i64,
            },
            ChunkSearchInfo {
                x: chunk_x,
                y: chunk_y - 1,
                center: false,
                closest_point_on_boundary_x: x as i64,
                closest_point_on_boundary_y: (chunk_y * self.chunk_size as i32 - self.offset_y)
                    as i64,
            },
            ChunkSearchInfo {
                x: chunk_x,
                y: chunk_y + 1,
                center: false,
                closest_point_on_boundary_x: x as i64,
                closest_point_on_boundary_y: ((chunk_y + 1) * self.chunk_size as i32
                    - self.offset_y) as i64,
            },
            ChunkSearchInfo {
                x: chunk_x + 1,
                y: chunk_y + 1,
                center: false,
                closest_point_on_boundary_x: ((chunk_x + 1) * self.chunk_size as i32
                    - self.offset_x) as i64,
                closest_point_on_boundary_y: ((chunk_y + 1) * self.chunk_size as i32
                    - self.offset_y) as i64,
            },
            ChunkSearchInfo {
                x: chunk_x - 1,
                y: chunk_y + 1,
                center: false,
                closest_point_on_boundary_x: (chunk_x * self.chunk_size as i32 - self.offset_x)
                    as i64,
                closest_point_on_boundary_y: ((chunk_y + 1) * self.chunk_size as i32
                    - self.offset_y) as i64,
            },
            ChunkSearchInfo {
                x: chunk_x + 1,
                y: chunk_y - 1,
                center: false,
                closest_point_on_boundary_x: ((chunk_x + 1) * self.chunk_size as i32
                    - self.offset_x) as i64,
                closest_point_on_boundary_y: (chunk_y * self.chunk_size as i32 - self.offset_y)
                    as i64,
            },
            ChunkSearchInfo {
                x: chunk_x - 1,
                y: chunk_y - 1,
                center: false,
                closest_point_on_boundary_x: (chunk_x * self.chunk_size as i32 - self.offset_x)
                    as i64,
                closest_point_on_boundary_y: (chunk_y * self.chunk_size as i32 - self.offset_y)
                    as i64,
            },
        ];
        // Note locking all of them at different times seems to be the best way
        // Naively trying to lock all at once could easily result in deadlocks
        let mut tmp_result: Vec<(i32, i32, i64)> = Vec::with_capacity(k * 9);
        result.clear();
        result.reserve(k);

        // an upper bound is good enough here
        let mut upper_bound_kth_best_squared_distance = i64::max_value();
        for place_to_look in places_to_look.iter() {
            if place_to_look.x >= 0
                && place_to_look.x < self.grid_width as i32
                && place_to_look.y >= 0
                && place_to_look.y < self.grid_height as i32
            {
                let is_center = place_to_look.center;

                // a tiny optimization to help us throw far away neighbors
                // saves us a decent amount of reads
                if !is_center {
                    let squared_distance_to_closest_possible_point_on_chunk = (x as i64
                        - place_to_look.closest_point_on_boundary_x)
                        * (x as i64 - place_to_look.closest_point_on_boundary_x)
                        + (y as i64 - place_to_look.closest_point_on_boundary_y)
                            * (y as i64 - place_to_look.closest_point_on_boundary_y);

                    if squared_distance_to_closest_possible_point_on_chunk
                        > upper_bound_kth_best_squared_distance
                    {
                        continue;
                    }
                }

                let my_tree_index =
                    self.get_tree_index(place_to_look.x as u32, place_to_look.y as u32);
                let my_rtree = &self.rtrees[my_tree_index];
                tmp_result.extend(
                    my_rtree
                        .read()
                        .unwrap()
                        .nearest_neighbor_iter(&[x as i32, y as i32])
                        .take(k)
                        .map(|a| {
                            (
                                (*a)[0],
                                (*a)[1],
                                ((*a)[0] as i64 - x as i64) * ((*a)[0] as i64 - x as i64)
                                    + ((*a)[1] as i64 - y as i64) * ((*a)[1] as i64 - y as i64),
                            )
                        }),
                );

                // this isn't really the kth best distance but it's an okay approximation
                if tmp_result.len() >= k {
                    let furthest_dist_for_chunk = tmp_result[tmp_result.len() - 1].2;
                    if furthest_dist_for_chunk < upper_bound_kth_best_squared_distance {
                        upper_bound_kth_best_squared_distance = furthest_dist_for_chunk;
                    }
                }
            }
        }
        tmp_result.sort_by_key(|k| k.2);
        result.extend(
            tmp_result
                .iter()
                .take(k)
                .map(|a| SignedCoord2D::from(a.0, a.1)),
        );
    }
}

#[inline]
fn check_coord_validity(
    coord: SignedCoord2D,
    map_id: MapId,
    example_maps: &[ImageBuffer<'_>],
    mask: &SamplingMethod,
) -> bool {
    if mask.is_ignore() || !example_maps[map_id.0 as usize].is_in_bounds(coord) {
        return false;
    }

    match mask {
        SamplingMethod::All => true,
        SamplingMethod::Image(ref img) => img[(coord.x as u32, coord.y as u32)][0] != 0,
        SamplingMethod::Ignore => unreachable!(),
    }
}

//get all the example images from a single pyramid level
fn get_single_example_level<'a>(
    example_maps_pyramid: &'a [ImagePyramid],
    pyramid_level: usize,
) -> Vec<ImageBuffer<'a>> {
    example_maps_pyramid
        .iter()
        .map(|a| ImageBuffer::from(&a.pyramid[pyramid_level]))
        .collect()
}

//get all the guide images from a single pyramid level
fn get_single_guide_level(
    guides_pyramid: &Option<GuidesPyramidStruct>,
    pyramid_level: usize,
) -> Option<GuidesStruct<'_>> {
    guides_pyramid
        .as_ref()
        .map(|guides_pyr| guides_pyr.to_guides_struct(pyramid_level))
}<|MERGE_RESOLUTION|>--- conflicted
+++ resolved
@@ -841,7 +841,6 @@
                         break;
                     }
 
-<<<<<<< HEAD
                     let loop_seed = p_stage_seed + i as u64;
 
                     // 1. Get a pixel to resolve. Check if we have already resolved pixel i; if yes, resolve again; if no, pick a new one
@@ -854,117 +853,6 @@
                             pixel
                         } else {
                             break;
-=======
-                            let loop_seed = p_stage_seed + i as u64;
-
-                            // 1. Get a pixel to resolve. Check if we have already resolved pixel i; if yes, resolve again; if no, pick a new one
-                            let next_unresolved = if i < redo_count {
-                                update_resolved_list = false;
-                                self.resolved.read().unwrap()[i + self.locked_resolved].0
-                            } else {
-                                update_resolved_list = true;
-                                if let Some(pixel) = self.pick_random_unresolved(loop_seed) {
-                                    pixel
-                                } else {
-                                    break;
-                                }
-                            };
-
-                            let unresolved_2d = next_unresolved.to_2d(self.output_size);
-
-                            // Clear previously found candidate neighbors
-                            for cand in candidates.iter_mut() {
-                                cand.clear();
-                            }
-                            k_neighs.clear();
-
-                            // 2. find K nearest resolved neighs
-                            if self.find_k_nearest_resolved_neighs(
-                                unresolved_2d,
-                                params.nearest_neighbors,
-                                &mut k_neighs,
-                            ) {
-                                //2.1 get distances to the pattern of neighbors
-                                let k_neighs_dist =
-                                    self.get_distances_to_k_neighs(unresolved_2d, &k_neighs);
-                                let k_neighs_w_map_id =
-                                    k_neighs.iter().map(|a| (*a, MapId(0))).collect::<Vec<_>>();
-
-                                // 3. find candidate for each resolved neighs + m random locations
-                                let candidates: &[CandidateStruct] = self.find_candidates(
-                                    &mut candidates,
-                                    unresolved_2d,
-                                    &k_neighs,
-                                    &example_maps,
-                                    valid_samples,
-                                    params.random_sample_locations as u32,
-                                    loop_seed + 1,
-                                );
-
-                                k_neighs_to_precomputed_reference_pattern(
-                                    &k_neighs_w_map_id, //feed into the function with always 0 index of the sample map
-                                    image::Rgba([0, 0, 0, 255]),
-                                    out_color_map,
-                                    &mut my_pattern,
-                                    is_tiling_mode,
-                                );
-
-                                // 3.2 get pattern for guide map if we have them
-                                let (my_cost, guide_cost) = if let Some(ref in_guides) = guides {
-                                    //get example pattern to compare to
-                                    k_neighs_to_precomputed_reference_pattern(
-                                        &k_neighs_w_map_id,
-                                        image::Rgba([0, 0, 0, 255]),
-                                        &[in_guides.target_guide.clone()],
-                                        &mut my_guide_pattern,
-                                        is_tiling_mode,
-                                    );
-
-                                    (
-                                        &my_inverse_alpha_cost_precomputed,
-                                        Some(&guide_cost_precomputed),
-                                    )
-                                } else {
-                                    (&cauchy_precomputed, None)
-                                };
-
-                                // 4. find best match based on the candidate patterns
-                                let (best_match, score) = find_best_match(
-                                    image::Rgba([0, 0, 0, 255]),
-                                    &example_maps,
-                                    &guides,
-                                    candidates,
-                                    &my_pattern,
-                                    &my_guide_pattern,
-                                    &k_neighs_dist,
-                                    my_cost,
-                                    guide_cost,
-                                );
-
-                                let best_match_coord = best_match.coord.0.to_unsigned();
-                                let best_match_map_id = best_match.coord.1;
-
-                                // 5. resolve our pixel
-                                self.update(
-                                    &mut my_resolved_list,
-                                    unresolved_2d,
-                                    (best_match_coord, best_match_map_id),
-                                    &example_maps,
-                                    update_resolved_list,
-                                    score,
-                                    best_match.id,
-                                    is_tiling_mode,
-                                );
-                            } else {
-                                //no resolved neighs? resolve at random!
-                                self.resolve_at_random(
-                                    &mut my_resolved_list,
-                                    unresolved_2d,
-                                    &example_maps,
-                                    p_stage_seed,
-                                );
-                            }
->>>>>>> 49e23bcb
                         }
                     };
 
@@ -994,7 +882,7 @@
                             unresolved_2d,
                             &k_neighs,
                             &example_maps,
-                            &valid_samples,
+                            valid_samples,
                             params.random_sample_locations as u32,
                             loop_seed + 1,
                         );
@@ -1031,11 +919,11 @@
                             image::Rgba([0, 0, 0, 255]),
                             &example_maps,
                             &guides,
-                            &candidates,
+                            candidates,
                             &my_pattern,
                             &my_guide_pattern,
                             &k_neighs_dist,
-                            &my_cost,
+                            my_cost,
                             guide_cost,
                         );
 
