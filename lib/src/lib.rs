--- conflicted
+++ resolved
@@ -238,12 +238,8 @@
 }
 
 /// Method used for sampling an example image.
-<<<<<<< HEAD
 #[derive(Clone)]
-pub enum SampleMethod<'a> {
-=======
 pub enum GenericSampleMethod<Img> {
->>>>>>> 00a92ec6
     /// All pixels in the example image can be sampled.
     All,
     /// No pixels in the example image will be sampled.
